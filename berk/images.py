"""

This module contains tools for extracting info from MeerKAT images

"""

import os
import sys
import numpy as np
import astropy.io.fits as pyfits
import astropy.stats as apyStats
from astLib import *
from . import catalogs
import matplotlib.pyplot as plt
from astropy.visualization import simple_norm
from astropy.wcs import WCS


#------------------------------------------------------------------------------------------------------------
def getImagesStats(imgFileName, radiusArcmin = 12):
    """Read the given MeerKAT image and return stats such as the image centre coords,
       effective frequency (GHz), RMS in uJy/beam, etc.

    Args:
        imgFileName (:obj:`str`): Path to the FITS images.
        radiusArcmin (:obj:`float`, optional): Radius in arcmin within which stats will
            be calculated.

    Returns:
        Dictionary of image statistics.

    """

    with pyfits.open(imgFileName) as img:
        d=img[0].data
        if d.ndim == 4:
            d=d[0, 0]
        assert(d.ndim == 2)
        wcs=astWCS.WCS(img[0].header, mode = 'pyfits')
    RADeg, decDeg=wcs.getCentreWCSCoords()
    RAMin, RAMax, decMin, decMax=astCoords.calcRADecSearchBox(RADeg, decDeg, radiusArcmin/60)
    clip=astImages.clipUsingRADecCoords(d, wcs, RAMin, RAMax, decMin, decMax)
    d=clip['data']
    wcs=clip['wcs']
    sigma=1e6
    for i in range(10):
        mask=np.logical_and(np.greater(d, d.mean()-3*sigma), np.less(d, d.mean()+3*sigma))
        sigma=np.std(d[mask])
    # print(">>> Image: %s - radiusArcmin = %.2f" % (sys.argv[1], radiusArcmin))
    # print("    clipped stdev image RMS = %.3f uJy/beam" % (sigma*1e6))
    # sbi=apyStats.biweight_scale(d, c = 9.0, modify_sample_size = True)
    # print("    biweight scale image RMS = %.3f uJy/beam" % (sbi*1e6))
    statsDict={'path': imgFileName,
               'object': wcs.header['OBJECT'],
               'centre_RADeg': RADeg,
               'centre_decDeg': decDeg,
               'RMS_uJy/beam': sigma*1e6,
               'dynamicRange': d.max()/sigma,
               'freqGHz': wcs.header['CRVAL3']/1e9}

    return statsDict
<<<<<<< HEAD

#------------------------------------------------------------------------------------------------------------
def plotImages(imgFilePath, outDirName, colorMap = 'viridis', vmin=-2.e-5, vmax=2.e-4, ax_label_deg=False,
               show_grid=True):
    """Read the given MeerKAT image and write an output plot of it.
=======
    
def plotImages(imgFilePath, outDirName, colorMap = 'viridis', vmin=-2.e-5, vmax=2.e-4, ax_label_deg=False, show_grid=True):
    """Read the given MeerKAT image and plots it in png format.
>>>>>>> ed806dae

    Args:
        imgFilePath (:obj:`str`): Path to the FITS image.
        outDirName (:obj:'str'): Path to the output directory where png files are to be saved.
        colorMap (:obj:'str', optional): The colormap to use for the image. Default is 'viridis'.
        vmin (:obj:'float', optional): Minimum data value to anchor the colormap. Default is -2.e-5.
        vmax (:obj:'float', optional): Maximum data value to anchor the colormap. Default is 2.e-4.
        ax_label_deg (:obj: 'bool', optional): Whether to label the axis coordinates in the units of degrees.
            Default is False.
        show_grid (:obj: 'bool', optional): Whether to show grids. Default is True.
    
    Returns:
        None

    """
    
    imgFileName = imgFilePath.split(os.path.sep)[-1].replace(".fits", "")
    imgOutName = outDirName+os.path.sep+imgFileName+".png"
    
    if os.path.exists(imgOutName) == True:
        return
    
    captID = imgFileName.split('_')[3]
    target = imgFileName.split('_')[7][:-3]
 
    with pyfits.open(imgFilePath) as img:
        image_data=img[0].data
        image_header=img[0].header
        if image_data.ndim == 4:
            image_data=image_data[0, 0]
        assert(image_data.ndim == 2)

    image_data = image_data * 1e6 # converting from Jy/beam to microJy/beam
    
    # finding vmin and vmax
    image_data_clean = np.nan_to_num(image_data, nan=-99., posinf=-99., neginf=-99.)
    vmin = 0.0 #np.percentile(image_data_clean, 5)
    vmax = np.percentile(image_data_clean, 95)
    
    wcs = WCS(image_header, naxis=2)
    
    plt.figure(figsize=(8, 6))
    ax = plt.subplot(projection=wcs)
    
    norm = simple_norm(image_data, 'log')
    im = ax.imshow(image_data, cmap='viridis', vmin=vmin, vmax=vmax, origin='lower')
    cbar = plt.colorbar(im, ax=ax)
    cbar.set_label(label=r'$\mu$Jy/beam')
    
    plt.title("Capture Block: %s  Target: %s" %(captID, target))
    plt.xlabel("RA (J2000)")
    plt.ylabel("Dec (J2000)")
    
    if(ax_label_deg == True):
        lon = ax.coords[0]
        lat = ax.coords[1]
	
        lon.set_major_formatter('d.dd')
        lat.set_major_formatter('d.dd')

    if(show_grid):
        plt.grid(color='white', linestyle='--', linewidth=0.5)

    pngFileName = imgFileName.split('_')[3]
	
    plt.savefig(imgOutName , dpi=300, bbox_inches = 'tight')
    plt.close()

<|MERGE_RESOLUTION|>--- conflicted
+++ resolved
@@ -59,17 +59,11 @@
                'freqGHz': wcs.header['CRVAL3']/1e9}
 
     return statsDict
-<<<<<<< HEAD
 
 #------------------------------------------------------------------------------------------------------------
-def plotImages(imgFilePath, outDirName, colorMap = 'viridis', vmin=-2.e-5, vmax=2.e-4, ax_label_deg=False,
-               show_grid=True):
-    """Read the given MeerKAT image and write an output plot of it.
-=======
-    
-def plotImages(imgFilePath, outDirName, colorMap = 'viridis', vmin=-2.e-5, vmax=2.e-4, ax_label_deg=False, show_grid=True):
-    """Read the given MeerKAT image and plots it in png format.
->>>>>>> ed806dae
+def plotImages(imgFilePath, outDirName, colorMap = 'viridis', vmin = -2.e-5, vmax = 2.e-4,
+               ax_label_deg = False, show_grid=True):
+    """Read the given MeerKAT image and write an output plot of it in PNG format.
 
     Args:
         imgFilePath (:obj:`str`): Path to the FITS image.
